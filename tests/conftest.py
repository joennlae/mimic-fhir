from pathlib import Path
import json
import pandas as pd
import psycopg2
from dotenv import load_dotenv
import os
import tkinter as tk

import pytest

# Load environment variables
load_dotenv(Path(Path.cwd()).parents[0] / '.env')

SQLUSER = os.getenv('SQLUSER')
SQLPASS = os.getenv('SQLPASS')
DBNAME_MIMIC = os.getenv('DBNAME_MIMIC')
DBNAME_HAPI = os.getenv('DBNAME_HAPI')
HOST = os.getenv('HOST')

#from fhir.resources.conceptmap import ConceptMap


# Example patient that has links to all other resources
def patient_id():
    return '01aa15d9-3114-5220-b492-332361c2f91c'


<<<<<<< HEAD
# Function to warn against the extensive use of Java Validator
def warn_java_validator():
    window = tk.Tk()
    width = 600
    height = 200
    screen_width = window.winfo_screenwidth()  # width of the screen
    screen_height = window.winfo_screenheight()  # height of the screen

    # calculate x and y coordinates for the Tk root window
    x = (screen_width / 2) - (width / 2)
    y = (screen_height / 2) - (height / 2)

    # set the dimensions of the screen
    # and where it is placed
    window.geometry('%dx%d+%d+%d' % (width, height, x, y))

    warning = tk.Label(
        text="""
        WARNING:\n
        DO NOT RUN all validation tests with Java Validator.
        Run individual tests, or Java Validator will crash everything.
        Abort multiple tests recommended.
        """,
        width=300,
        height=100,
        fg='red'
    )
    warning.pack()
    window.mainloop()


# Set validator for the session
@pytest.fixture(scope="session")
def validator():
    validator = 'JAVA'  # JAVA or HAPI
    if validator == 'JAVA':
        warn_java_validator()
    return validator
    #------------------------ WARNING ---------------------------
    # DO NOT RUN all validation tests when JAVA is set
    # Run individual tests, or java validator will crash everything
    # Need to explore way to run all test with java validator, but not
    # working right now
=======
# Set validator for the session
@pytest.fixture(scope="session")
def validator():
    return 'JAVA'  # or 'HAPI'
>>>>>>> e8814302


# Initialize database connection to mimic
@pytest.fixture(scope="session")
def db_conn():
    sqluser = SQLUSER
    sqlpass = SQLPASS
    dbname = DBNAME_MIMIC
    host = HOST

    conn = psycopg2.connect(
        dbname=dbname, user=sqluser, password=sqlpass, host=host
    )
    return conn


# Initialize database connection to hapi
@pytest.fixture(scope="session")
def db_conn_hapi():
    sqluser = SQLUSER
    sqlpass = SQLPASS
    dbname = DBNAME_HAPI
    host = HOST

    conn = psycopg2.connect(
        dbname=dbname, user=sqluser, password=sqlpass, host=host
    )
    return conn


# Generic function to initialize resources based on VALIDATOR
def initialize_single_resource(validator, db_conn, table_name):
    resource = get_single_resource(db_conn, table_name)

    # Write out resource to json, so java validator can find it later
    if validator == 'JAVA':
        print(f'CURRENT DIRECTORY: {os.getcwd()}')
        resource_file = f'tests/fhir/{table_name}.json'
        with open(resource_file, 'w') as outfile:
            json.dump(resource, outfile)
        return resource_file
    else:  #VALIDATOR == HAPI
        return resource


# Generic function to get single resource from the DB
def get_single_resource(db_conn, table_name):
    q_resource = f"SELECT * FROM mimic_fhir.{table_name} LIMIT 1"
    resource = pd.read_sql_query(q_resource, db_conn)

    return resource.fhir[0]


# Get a single resource with a link to a specific patient
def get_single_resource_by_pat(db_conn, table_name):
    q_resource = f"SELECT * FROM mimic_fhir.{table_name} WHERE patient_id = '{patient_id()}' LIMIT 1"
    resource = pd.read_sql_query(q_resource, db_conn)

    return resource.fhir[0]


# Return a single patient resource
@pytest.fixture(scope="session")
def patient_resource(validator, db_conn):
    return initialize_single_resource(validator, db_conn, 'patient')


# Return a single encounter resource
@pytest.fixture(scope="session")
def encounter_resource(validator, db_conn):
    return initialize_single_resource(validator, db_conn, 'encounter')


# Return a single condition resource
@pytest.fixture(scope="session")
def condition_resource(validator, db_conn):
    return initialize_single_resource(validator, db_conn, 'condition')


# Return a single encounter_icu resource
@pytest.fixture(scope="session")
def encounter_icu_resource(validator, db_conn):
    return initialize_single_resource(validator, db_conn, 'encounter_icu')


# Return a single medication administration resource
@pytest.fixture(scope="session")
def medadmin_resource(validator, db_conn):
    return initialize_single_resource(
        validator, db_conn, 'medication_administration'
    )


# Return a single medication administration icu resource
@pytest.fixture(scope="session")
def medadmin_icu_resource(validator, db_conn):
    return initialize_single_resource(
        validator, db_conn, 'medication_administration_icu'
    )


# Return a single medication request resource
@pytest.fixture(scope="session")
def medication_request_resource(validator, db_conn):
    return initialize_single_resource(validator, db_conn, 'medication_request')


# Return a single medication resource
@pytest.fixture(scope="session")
def medication_resource(validator, db_conn):
    return initialize_single_resource(validator, db_conn, 'medication')


# Return a single observation_chartevents resource
@pytest.fixture(scope="session")
def observation_chartevents_resource(validator, db_conn):
    return initialize_single_resource(
        validator, db_conn, 'observation_chartevents'
    )


# Return a single observation_dateevents resource
@pytest.fixture(scope="session")
def observation_datetimeevents_resource(validator, db_conn):
    return initialize_single_resource(
        validator, db_conn, 'observation_datetimeevents'
    )


# Return a single observation_labs resource
@pytest.fixture(scope="session")
def observation_labs_resource(validator, db_conn):
    return initialize_single_resource(validator, db_conn, 'observation_labs')


# Return a single observation_micro_test resource
@pytest.fixture(scope="session")
def observation_micro_test_resource(validator, db_conn):
    return initialize_single_resource(
        validator, db_conn, 'observation_micro_test'
    )


# Return a single observation_micro_org resource
@pytest.fixture(scope="session")
def observation_micro_org_resource(validator, db_conn):
    return initialize_single_resource(
        validator, db_conn, 'observation_micro_org'
    )


# Return a single observation_micro_susc resource
@pytest.fixture(scope="session")
def observation_micro_susc_resource(validator, db_conn):
    return initialize_single_resource(
        validator, db_conn, 'observation_micro_susc'
    )


# Return a single observation_outputevents resource
@pytest.fixture(scope="session")
def observation_outputevents_resource(validator, db_conn):
    return initialize_single_resource(
        validator, db_conn, 'observation_outputevents'
    )


# Return a single procedure resource
@pytest.fixture(scope="session")
def procedure_resource(validator, db_conn):
    return initialize_single_resource(validator, db_conn, 'procedure')


# Return a single procedure_icu resource
@pytest.fixture(scope="session")
def procedure_icu_resource(validator, db_conn):
<<<<<<< HEAD
    return initialize_single_resource(validator, db_conn, 'procedure_icu')
=======
    return initialize_single_resource(validator, db_conn, 'procedure_icu')


# Return a single specimen resource
@pytest.fixture(scope="session")
def specimen_resource(validator, db_conn):
    return initialize_single_resource(validator, db_conn, 'specimen')
>>>>>>> e8814302
<|MERGE_RESOLUTION|>--- conflicted
+++ resolved
@@ -25,7 +25,6 @@
     return '01aa15d9-3114-5220-b492-332361c2f91c'
 
 
-<<<<<<< HEAD
 # Function to warn against the extensive use of Java Validator
 def warn_java_validator():
     window = tk.Tk()
@@ -69,12 +68,7 @@
     # Run individual tests, or java validator will crash everything
     # Need to explore way to run all test with java validator, but not
     # working right now
-=======
-# Set validator for the session
-@pytest.fixture(scope="session")
-def validator():
-    return 'JAVA'  # or 'HAPI'
->>>>>>> e8814302
+
 
 
 # Initialize database connection to mimic
@@ -251,14 +245,10 @@
 # Return a single procedure_icu resource
 @pytest.fixture(scope="session")
 def procedure_icu_resource(validator, db_conn):
-<<<<<<< HEAD
     return initialize_single_resource(validator, db_conn, 'procedure_icu')
-=======
-    return initialize_single_resource(validator, db_conn, 'procedure_icu')
 
 
 # Return a single specimen resource
 @pytest.fixture(scope="session")
 def specimen_resource(validator, db_conn):
-    return initialize_single_resource(validator, db_conn, 'specimen')
->>>>>>> e8814302
+    return initialize_single_resource(validator, db_conn, 'specimen')